--- conflicted
+++ resolved
@@ -47,11 +47,8 @@
 	EthernetTypeMPLSUnicast                 EthernetType = 0x8847
 	EthernetTypeMPLSMulticast               EthernetType = 0x8848
 	EthernetTypeEAPOL                       EthernetType = 0x888e
-<<<<<<< HEAD
 	EthernetTypeProfinet                    EthernetType = 0x8892
-=======
 	EthernetTypeERSPAN                      EthernetType = 0x88be
->>>>>>> ad96caa6
 	EthernetTypeQinQ                        EthernetType = 0x88a8
 	EthernetTypeLinkLayerDiscovery          EthernetType = 0x88cc
 	EthernetTypeEthernetCTP                 EthernetType = 0x9000
@@ -322,11 +319,8 @@
 	EthernetTypeMetadata[EthernetTypeEAPOL] = EnumMetadata{DecodeWith: gopacket.DecodeFunc(decodeEAPOL), Name: "EAPOL", LayerType: LayerTypeEAPOL}
 	EthernetTypeMetadata[EthernetTypeQinQ] = EnumMetadata{DecodeWith: gopacket.DecodeFunc(decodeDot1Q), Name: "Dot1Q", LayerType: LayerTypeDot1Q}
 	EthernetTypeMetadata[EthernetTypeTransparentEthernetBridging] = EnumMetadata{DecodeWith: gopacket.DecodeFunc(decodeEthernet), Name: "TransparentEthernetBridging", LayerType: LayerTypeEthernet}
-<<<<<<< HEAD
 	EthernetTypeMetadata[EthernetTypeProfinet] = EnumMetadata{DecodeWith: gopacket.DecodeFunc(decodeProfinet), Name: "Profinet", LayerType: LayerTypeProfinet}
-=======
 	EthernetTypeMetadata[EthernetTypeERSPAN] = EnumMetadata{DecodeWith: gopacket.DecodeFunc(decodeERSPANII), Name: "ERSPAN Type II", LayerType: LayerTypeERSPANII}
->>>>>>> ad96caa6
 
 	IPProtocolMetadata[IPProtocolIPv4] = EnumMetadata{DecodeWith: gopacket.DecodeFunc(decodeIPv4), Name: "IPv4", LayerType: LayerTypeIPv4}
 	IPProtocolMetadata[IPProtocolTCP] = EnumMetadata{DecodeWith: gopacket.DecodeFunc(decodeTCP), Name: "TCP", LayerType: LayerTypeTCP}
